#![feature(test)]

extern crate test;

extern crate gluon;

use gluon::{Compiler, new_vm};
use gluon::vm::thread::{Status, Thread};
use gluon::vm::api::{FunctionRef, primitive};

// Benchmarks function calls
#[bench]
fn factorial(b: &mut ::test::Bencher) {
    let vm = new_vm();
    let text = r#"
    let factorial n =
        if n < 2
        then 1
        else n * factorial (n - 1)
    factorial
    "#;
    Compiler::new()
        .load_script(&vm, "factorial", text)
        .unwrap();
    let mut factorial: FunctionRef<fn(i32) -> i32> = vm.get_global("factorial").unwrap();
    b.iter(|| {
        let result = factorial.call(100).unwrap();
        ::test::black_box(result)
    })
}

#[bench]
fn factorial_tail_call(b: &mut ::test::Bencher) {
    let vm = new_vm();
    let text = r#"
    let factorial a n =
        if n < 2
        then a
        else factorial (a * n) (n - 1)
    factorial 1
    "#;
    Compiler::new()
        .load_script(&vm, "factorial", text)
        .unwrap();
    let mut factorial: FunctionRef<fn(i32) -> i32> = vm.get_global("factorial").unwrap();
    b.iter(|| {
        let result = factorial.call(100).unwrap();
        ::test::black_box(result)
    })
}

#[bench]
fn gluon_rust_boundary_overhead(b: &mut ::test::Bencher) {
    let vm = new_vm();

    fn test_fn(_: &Thread) -> Status { Status::Ok }
    vm.define_global("test_fn", primitive::<fn (i32)>("test_fn", test_fn)).unwrap();

    let text = r#"
    let for n f =
        if n #Int== 0 then
            ()
        else
            f n
            f n
            f n
            f n
            f n
            f n
            f n
            f n
            f n
            f n
            for (n #Int- 10) f
    \n -> for n test_fn
    "#;
    Compiler::new()
        .load_script(&vm, "test", text)
        .unwrap();
<<<<<<< HEAD

    let mut test: FunctionRef<fn (i32) -> ()> = vm.get_global("test").unwrap();
=======
    let mut factorial: FunctionRef<fn(i32) -> ()> = vm.get_global("test").unwrap();
>>>>>>> 75e6969b
    b.iter(|| {
        let result = test.call(1000).unwrap();
        ::test::black_box(result)
    })
}<|MERGE_RESOLUTION|>--- conflicted
+++ resolved
@@ -77,12 +77,8 @@
     Compiler::new()
         .load_script(&vm, "test", text)
         .unwrap();
-<<<<<<< HEAD
 
     let mut test: FunctionRef<fn (i32) -> ()> = vm.get_global("test").unwrap();
-=======
-    let mut factorial: FunctionRef<fn(i32) -> ()> = vm.get_global("test").unwrap();
->>>>>>> 75e6969b
     b.iter(|| {
         let result = test.call(1000).unwrap();
         ::test::black_box(result)
